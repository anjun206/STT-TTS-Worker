--- conflicted
+++ resolved
@@ -15,16 +15,8 @@
 import json
 import os
 import shutil
-<<<<<<< HEAD
-import logging
-from typing import Iterable, List, Dict, Any
-
-from configs import get_job_paths
-from services.transcript_store import (
-=======
 from app.configs.config import get_job_paths
 from app.services.transcript_store import (
->>>>>>> f701288f
     COMPACT_ARCHIVE_NAME,
     load_compact_transcript,
     segment_views,
