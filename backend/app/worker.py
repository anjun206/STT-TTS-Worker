--- conflicted
+++ resolved
@@ -240,10 +240,7 @@
 
     def _handle_job(self, payload: Dict[str, Any]) -> None:
         task = (payload.get("task") or "full_pipeline").lower()
-<<<<<<< HEAD
-=======
-
->>>>>>> abc8edea
+
         if task == "full_pipeline":
             self._handle_full_pipeline(payload)
         elif task in {"segment_mix", "tts_bgm_mix"}:
@@ -251,7 +248,6 @@
         else:
             raise JobProcessingError(f"Unsupported task type: {task}")
 
-<<<<<<< HEAD
     def _upload_file(
         self, local_path: str, key: str, content_type: Optional[str] = None
     ) -> None:
@@ -366,8 +362,6 @@
 
         save_meta(workdir, meta)
 
-=======
->>>>>>> abc8edea
     def _handle_full_pipeline(self, payload: Dict[str, Any]) -> None:
         job_id = payload.get("job_id")
         project_id = payload.get("project_id")
@@ -464,7 +458,6 @@
         callback_url = payload.get("callback_url")
         if not job_id or not callback_url:
             raise JobProcessingError("segment_mix requires job_id and callback_url")
-<<<<<<< HEAD
         segments: List[Dict[str, Any]] = payload.get("segments") or []
         if not segments:
             raise JobProcessingError("segment_mix requires at least one segment entry")
@@ -473,20 +466,6 @@
         project_id = payload.get("project_id")
         workdir = os.path.join(_ensure_workdir(job_id), "segment_mix")
         os.makedirs(workdir, exist_ok=True)
-=======
-
-        segments: List[Dict[str, Any]] = payload.get("segments") or []
-        if not segments:
-            raise JobProcessingError("segment_mix requires at least one segment entry")
-
-        intermediate_prefix = payload.get("intermediate_prefix")
-        output_prefix = payload.get("output_prefix") or intermediate_prefix
-        project_id = payload.get("project_id")
-
-        workdir = os.path.join(_ensure_workdir(job_id), "segment_mix")
-        os.makedirs(workdir, exist_ok=True)
-
->>>>>>> abc8edea
         try:
             self._post_status(
                 callback_url,
@@ -498,24 +477,15 @@
                     "count": len(segments),
                 },
             )
-<<<<<<< HEAD
-=======
-
->>>>>>> abc8edea
+
             mix_results: List[Dict[str, Any]] = []
             for segment in segments:
                 index = segment.get("index")
                 if index is None:
                     raise JobProcessingError("segment entry missing index")
-<<<<<<< HEAD
-                assets = segment.get("assets") or {}
-                bgm_key = segment.get("bgm_key") or assets.get("bgm_key")
-                tts_key = segment.get("tts_key") or assets.get("tts_key")
-=======
 
                 bgm_key = segment.get("bgm_key")
                 tts_key = segment.get("tts_key")
->>>>>>> abc8edea
                 if not bgm_key or not tts_key:
                     if not intermediate_prefix:
                         raise JobProcessingError(
@@ -524,30 +494,18 @@
                     prefix = intermediate_prefix.rstrip("/")
                     bgm_key = bgm_key or f"{prefix}/{index}_bgm.wav"
                     tts_key = tts_key or f"{prefix}/{index}_tts.wav"
-<<<<<<< HEAD
-=======
-
->>>>>>> abc8edea
+
                 target_prefix = output_prefix or intermediate_prefix
                 if not target_prefix:
                     target_prefix = os.path.dirname(bgm_key)
                 target_prefix = target_prefix.rstrip("/")
-<<<<<<< HEAD
-                output_key = segment.get("output_key") or assets.get("mix_key")
-                if not output_key:
-                    output_key = f"{target_prefix}/{index}_mix.wav"
+                output_key = segment.get("output_key") or f"{target_prefix}/{index}_mix.wav"
+
                 local_bgm = os.path.join(workdir, f"{index}_bgm.wav")
                 local_tts = os.path.join(workdir, f"{index}_tts.wav")
+
                 mixed_path = os.path.join(workdir, f"{index}_mix.wav")
-=======
-                output_key = segment.get("output_key") or f"{target_prefix}/{index}_mix.wav"
-
-                local_bgm = os.path.join(workdir, f"{index}_bgm.wav")
-                local_tts = os.path.join(workdir, f"{index}_tts.wav")
-
-                mixed_path = os.path.join(workdir, f"{index}_mix.wav")
-
->>>>>>> abc8edea
+
                 logger.info(
                     "Processing segment %s for job %s (bgm=%s, tts=%s -> %s)",
                     index,
@@ -556,32 +514,18 @@
                     tts_key,
                     output_key,
                 )
-<<<<<<< HEAD
+
                 self.s3.download_file(self.bucket, bgm_key, local_bgm)
                 self.s3.download_file(self.bucket, tts_key, local_tts)
+
                 bgm_gain = float(segment.get("bgm_gain", 0.35))
                 tts_gain = float(segment.get("tts_gain", 1.0))
-=======
-
-                self.s3.download_file(self.bucket, bgm_key, local_bgm)
-                self.s3.download_file(self.bucket, tts_key, local_tts)
-
-                bgm_gain = float(segment.get("bgm_gain", 0.35))
-                tts_gain = float(segment.get("tts_gain", 1.0))
-
->>>>>>> abc8edea
+
                 ffmpeg_cmd = (
                     "ffmpeg -y "
                     f"-i {shlex.quote(local_tts)} "
                     f"-i {shlex.quote(local_bgm)} "
                     "-filter_complex "
-<<<<<<< HEAD
-                    f'"[0:a]volume={tts_gain}[v0];[1:a]volume={bgm_gain}[v1];[v0][v1]amix=inputs=2:duration=longest" '
-                    f"-c:a pcm_s16le {shlex.quote(mixed_path)}"
-                )
-                run(ffmpeg_cmd)
-                self.s3.upload_file(mixed_path, self.bucket, output_key)
-=======
                     f"\"[0:a]volume={tts_gain}[v0];[1:a]volume={bgm_gain}[v1];[v0][v1]amix=inputs=2:duration=longest\" "
                     f"-c:a pcm_s16le {shlex.quote(mixed_path)}"
                 )
@@ -589,7 +533,6 @@
 
                 self.s3.upload_file(mixed_path, self.bucket, output_key)
 
->>>>>>> abc8edea
                 mix_results.append(
                     {
                         "index": index,
@@ -600,10 +543,7 @@
                         "tts_gain": tts_gain,
                     }
                 )
-<<<<<<< HEAD
-=======
-
->>>>>>> abc8edea
+
             self._post_status(
                 callback_url,
                 "done",
